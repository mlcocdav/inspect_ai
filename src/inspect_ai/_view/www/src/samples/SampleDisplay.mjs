import { html } from "htm/preact";
import { useState, useEffect } from "preact/hooks";

import { ChatView } from "../components/ChatView.mjs";
import { MetaDataView } from "../components/MetaDataView.mjs";
import { TabSet, TabPanel } from "../components/TabSet.mjs";

import { inputString } from "../utils/Format.mjs";

<<<<<<< HEAD
import { ApplicationIcons } from "../appearance/Icons.mjs";
import { ApplicationStyles } from "../appearance/Styles.mjs";
import { FontSize, TextStyle } from "../appearance/Fonts.mjs";
import { arrayToString, shortenCompletion } from "../utils/Format.mjs";
=======
import { ApplicationStyles } from "../appearance/Styles.mjs";
import { FontSize, TextStyle } from "../appearance/Fonts.mjs";
import { arrayToString } from "../utils/Format.mjs";
>>>>>>> 601e1d70

import { SampleScoreView } from "./SampleScoreView.mjs";
import { MarkdownDiv } from "../components/MarkdownDiv.mjs";
import { SampleTranscript } from "./SampleTranscript.mjs";
import { ANSIDisplay } from "../components/AnsiDisplay.mjs";
import { FlatSampleError } from "./SampleError.mjs";

export const InlineSampleDisplay = ({
  index,
  id,
  sample,
  sampleDescriptor,
  context,
}) => {
  return html`<div
    style=${{ flexDirection: "row", width: "100%", margin: "1em" }}
  >
    <${SampleDisplay}
      index=${index}
      id=${id}
      sample=${sample}
      sampleDescriptor=${sampleDescriptor}
      context=${context}
    />
  </div>`;
};

export const SampleDisplay = ({
  index,
  id,
  sample,
  sampleDescriptor,
  context,
}) => {
  // Tab ids
  const baseId = `sample-${index}`;
  const msgTabId = `${baseId}-messages`;
  const transcriptTabId = `${baseId}-transcript`;
  const scoringTabId = `${baseId}-scoring`;
  const metdataTabId = `${baseId}-metadata`;
  const errorTabId = `${baseId}-error`;

  // Upon sample update
  useEffect(() => {
    // reset tabs when sample changes
    if (sample.transcript && sample.transcript.events.length > 0) {
      setSelectedTab(transcriptTabId);
    } else {
      setSelectedTab(msgTabId);
    }
  }, [sample]);

  // Tab selection
  const [selectedTab, setSelectedTab] = useState(undefined);
  const onSelectedTab = (e) => {
    const id = e.currentTarget.id;
    setSelectedTab(id);
    return false;
  };

  // The core tabs
  const tabs = [
    html`
<<<<<<< HEAD
    <${TabPanel} id=${msgTabId} title="Messages" icon=${ApplicationIcons.messages} onSelected=${onSelectedTab} selected=${
      selectedTab === msgTabId
    }>
      <${ChatView} key=${`${baseId}-chat`} id=${`${baseId}-chat`} messages=${
        sample.messages
      } style=${{ paddingLeft: ".8em", paddingTop: "1em" }}/>
=======
    <${TabPanel} id=${msgTabId} title="Messages" onSelected=${onSelectedTab} selected=${
      selectedTab === msgTabId
    }>
      <${ChatView} 
        key=${`${baseId}-chat`} 
        id=${`${baseId}-chat`} 
        messages=${sample.messages} 
        style=${{ paddingLeft: ".8em", paddingTop: "1em" }}
        indented=${true}
      />
>>>>>>> 601e1d70
    </${TabPanel}>`,
  ];

  if (sample.transcript && sample.transcript.events.length > 0) {
    tabs.unshift(html`
<<<<<<< HEAD
      <${TabPanel} id=${transcriptTabId} title="Transcript" icon=${ApplicationIcons.transcript} onSelected=${onSelectedTab} selected=${
=======
      <${TabPanel} id=${transcriptTabId} title="Transcript" onSelected=${onSelectedTab} selected=${
>>>>>>> 601e1d70
        selectedTab === transcriptTabId || selectedTab === undefined
      } scrollable=${false}>
        <${SampleTranscript} id=${`${baseId}-transcript`} evalEvents=${sample.transcript}/>
      </${TabPanel}>`);
  }

  const scorerNames = Object.keys(sample.scores);
  if (scorerNames.length === 1) {
    tabs.push(html`
<<<<<<< HEAD
      <${TabPanel} id=${scoringTabId} title="Scoring" icon=${ApplicationIcons.scorer} onSelected=${onSelectedTab} selected=${
=======
      <${TabPanel} id=${scoringTabId} title="Scoring" onSelected=${onSelectedTab} selected=${
>>>>>>> 601e1d70
        selectedTab === scoringTabId
      }>
        <${SampleScoreView}
          sample=${sample}
          context=${context}
          sampleDescriptor=${sampleDescriptor}
          scorer=${Object.keys(sample.scores)[0]}
          style=${{ paddingLeft: "0.8em", marginTop: "0.4em" }}
        />
      </${TabPanel}>`);
  } else {
    for (const scorer of Object.keys(sample.scores)) {
      const tabId = `score-${scorer}`;
      tabs.push(html`
<<<<<<< HEAD
        <${TabPanel} id="${tabId}" title="${scorer}" icon=${ApplicationIcons.scorer} onSelected=${onSelectedTab} selected=${
=======
        <${TabPanel} id="${tabId}" title="${scorer}" onSelected=${onSelectedTab} selected=${
>>>>>>> 601e1d70
          selectedTab === tabId
        }>
          <${SampleScoreView}
            sample=${sample}
            context=${context}
            sampleDescriptor=${sampleDescriptor}
            scorer=${scorer}
            style=${{ paddingLeft: "0.8em", marginTop: "0.4em" }}
          />
        </${TabPanel}>`);
    }
  }

  const sampleMetadatas = metadataViewsForSample(baseId, sample, context);
  if (sampleMetadatas.length > 0) {
    tabs.push(
      html`
      <${TabPanel} 
          id=${metdataTabId} 
          title="Metadata" 
          icon=${ApplicationIcons.metadata}
          onSelected=${onSelectedTab} 
          selected=${selectedTab === metdataTabId}>
         <div style=${{ paddingLeft: "0.8em", marginTop: "0.4em" }}> 
        ${sampleMetadatas}
        </div>
      </${TabPanel}>`,
    );
  }

  if (sample.error) {
    tabs.push(
      html`
      <${TabPanel} 
          id=${errorTabId} 
          title="Error" 
<<<<<<< HEAD
          icon=${ApplicationIcons.metadata}
=======
>>>>>>> 601e1d70
          onSelected=${onSelectedTab} 
          selected=${selectedTab === errorTabId}>
         <div style=${{ paddingLeft: "0.8em", marginTop: "0.4em" }}> 
          <${ANSIDisplay} output=${sample.error.traceback_ansi} style=${{ fontSize: FontSize.small, margin: "1em 0" }}/>
        </div>
      </${TabPanel}>`,
    );
  }

  return html`<${SampleSummary}
    id=${sample.id}
    sample=${sample}
    sampleDescriptor=${sampleDescriptor}/>

  <${TabSet} id="task-sample-details-tab-${id}" styles=${{
    tabs: {
      fontSize: FontSize.base,
    },
    tabBody: {},
  }}>
    ${tabs}
  </${TabSet}>`;
};

const metadataViewsForSample = (id, sample, context) => {
  const sampleMetadatas = [];
  if (Object.keys(sample?.metadata).length > 0) {
    sampleMetadatas.push(
      html` <${MetaDataView}
        id="task-sample-metadata-${id}"
        classes="tab-pane"
        entries="${sample?.metadata}"
        style=${{ marginTop: "1em" }}
        context=${context}
      />`,
    );
  }

  if (
    sample?.score?.metadata &&
    Object.keys(sample?.score?.metadata).length > 0
  ) {
    sampleMetadatas.push(
      html`<${MetaDataView}
        id="task-sample-metadata-${id}"
        classes="tab-pane"
        entries="${sample?.score?.metadata}"
        style=${{ marginTop: "1em" }}
        context=${context}
      />`,
    );
  }
  return sampleMetadatas;
};

const SampleSummary = ({ id, sample, style, sampleDescriptor }) => {
  const input =
    sampleDescriptor?.messageShape.input > 0
      ? Math.max(0.15, sampleDescriptor.messageShape.input)
      : 0;
  const target =
    sampleDescriptor?.messageShape.target > 0
      ? Math.max(0.15, sampleDescriptor.messageShape.target)
      : 0;
  const answer =
    sampleDescriptor?.messageShape.answer > 0
      ? Math.max(0.15, sampleDescriptor.messageShape.answer)
      : 0;

  const scoreInput = [inputString(sample.input)];
  if (sample.choices && sample.choices.length > 0) {
    scoreInput.push("");
    scoreInput.push(
      ...sample.choices.map((choice, index) => {
        return `${String.fromCharCode(65 + index)}) ${choice}`;
      }),
    );
  }

  // The columns for the sample
  const columns = [];
  columns.push({
    label: "Id",
    value: id,
    size: "minmax(min-content, max-content)",
  });

  columns.push({
    label: "Input",
    value: scoreInput,
    size: `${input}fr`,
    clamp: true,
  });

  if (sample.target) {
    columns.push({
      label: "Target",
      value: html`<${MarkdownDiv}
        markdown=${arrayToString(arrayToString(sample?.target || "none"))}
        style=${{ paddingLeft: "0" }}
        class="no-last-para-padding"
      />`,
      size: `${target}fr`,
      clamp: true,
    });
  }

  const fullAnswer =
    sample && sampleDescriptor
      ? sampleDescriptor.selectedScorer(sample).answer()
      : undefined;
  if (fullAnswer) {
    columns.push({
      label: "Answer",
      value: sample
        ? html`<${MarkdownDiv}
            markdown=${fullAnswer}
            style=${{ paddingLeft: "0" }}
            class="no-last-para-padding"
          />`
        : "",
      size: `${answer}fr`,
      clamp: true,
    });
  }

  columns.push({
    label: "Score",
    value: sample.error
      ? html`<${FlatSampleError} style=${{ marginTop: "0.4rem" }} />`
      : sampleDescriptor?.selectedScore(sample).render(),
    size: "minmax(2em, auto)",
    center: true,
  });

  return html`
    <div
      id=${`sample-${id}`}
      style=${{
        display: "grid",
        gridTemplateColumns: `${columns
          .map((col) => {
            return col.size;
          })
          .join(" ")}`,
        gridColumnGap: "0.5em",
        fontSize: FontSize.base,
        borderBottom: "solid var(--bs-border-color) 1px",
        marginBottom: "1em",
        padding: "0em 1em 1em 1em",
        ...style,
      }}
    >
      ${columns.map((col) => {
        const style = {
          ...TextStyle.label,
          ...TextStyle.secondary,
          fontSize: FontSize.base,
        };
        if (col.center) {
          style["display"] = "flex";
          style["justifyContent"] = "center";
        }
        return html`<div style=${{ ...style }}>${col.label}</div>`;
      })}
      ${columns.map((col) => {
        const style = {
          ...(col.clamp ? ApplicationStyles.threeLineClamp : {}),
        };
        if (col.center) {
          style.display = "flex";
          style.justifyContent = "center";
        }
        style.wordWrap = "anywhere";
        return html`<div style=${{ ...style }}>${col.value}</div>`;
      })}
    </div>
  `;
};<|MERGE_RESOLUTION|>--- conflicted
+++ resolved
@@ -7,16 +7,9 @@
 
 import { inputString } from "../utils/Format.mjs";
 
-<<<<<<< HEAD
-import { ApplicationIcons } from "../appearance/Icons.mjs";
-import { ApplicationStyles } from "../appearance/Styles.mjs";
-import { FontSize, TextStyle } from "../appearance/Fonts.mjs";
-import { arrayToString, shortenCompletion } from "../utils/Format.mjs";
-=======
 import { ApplicationStyles } from "../appearance/Styles.mjs";
 import { FontSize, TextStyle } from "../appearance/Fonts.mjs";
 import { arrayToString } from "../utils/Format.mjs";
->>>>>>> 601e1d70
 
 import { SampleScoreView } from "./SampleScoreView.mjs";
 import { MarkdownDiv } from "../components/MarkdownDiv.mjs";
@@ -80,14 +73,6 @@
   // The core tabs
   const tabs = [
     html`
-<<<<<<< HEAD
-    <${TabPanel} id=${msgTabId} title="Messages" icon=${ApplicationIcons.messages} onSelected=${onSelectedTab} selected=${
-      selectedTab === msgTabId
-    }>
-      <${ChatView} key=${`${baseId}-chat`} id=${`${baseId}-chat`} messages=${
-        sample.messages
-      } style=${{ paddingLeft: ".8em", paddingTop: "1em" }}/>
-=======
     <${TabPanel} id=${msgTabId} title="Messages" onSelected=${onSelectedTab} selected=${
       selectedTab === msgTabId
     }>
@@ -98,17 +83,12 @@
         style=${{ paddingLeft: ".8em", paddingTop: "1em" }}
         indented=${true}
       />
->>>>>>> 601e1d70
     </${TabPanel}>`,
   ];
 
   if (sample.transcript && sample.transcript.events.length > 0) {
     tabs.unshift(html`
-<<<<<<< HEAD
-      <${TabPanel} id=${transcriptTabId} title="Transcript" icon=${ApplicationIcons.transcript} onSelected=${onSelectedTab} selected=${
-=======
       <${TabPanel} id=${transcriptTabId} title="Transcript" onSelected=${onSelectedTab} selected=${
->>>>>>> 601e1d70
         selectedTab === transcriptTabId || selectedTab === undefined
       } scrollable=${false}>
         <${SampleTranscript} id=${`${baseId}-transcript`} evalEvents=${sample.transcript}/>
@@ -118,11 +98,7 @@
   const scorerNames = Object.keys(sample.scores);
   if (scorerNames.length === 1) {
     tabs.push(html`
-<<<<<<< HEAD
-      <${TabPanel} id=${scoringTabId} title="Scoring" icon=${ApplicationIcons.scorer} onSelected=${onSelectedTab} selected=${
-=======
       <${TabPanel} id=${scoringTabId} title="Scoring" onSelected=${onSelectedTab} selected=${
->>>>>>> 601e1d70
         selectedTab === scoringTabId
       }>
         <${SampleScoreView}
@@ -137,11 +113,7 @@
     for (const scorer of Object.keys(sample.scores)) {
       const tabId = `score-${scorer}`;
       tabs.push(html`
-<<<<<<< HEAD
-        <${TabPanel} id="${tabId}" title="${scorer}" icon=${ApplicationIcons.scorer} onSelected=${onSelectedTab} selected=${
-=======
         <${TabPanel} id="${tabId}" title="${scorer}" onSelected=${onSelectedTab} selected=${
->>>>>>> 601e1d70
           selectedTab === tabId
         }>
           <${SampleScoreView}
@@ -178,10 +150,6 @@
       <${TabPanel} 
           id=${errorTabId} 
           title="Error" 
-<<<<<<< HEAD
-          icon=${ApplicationIcons.metadata}
-=======
->>>>>>> 601e1d70
           onSelected=${onSelectedTab} 
           selected=${selectedTab === errorTabId}>
          <div style=${{ paddingLeft: "0.8em", marginTop: "0.4em" }}> 
