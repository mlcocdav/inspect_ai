--- conflicted
+++ resolved
@@ -13,11 +13,7 @@
 from rich.console import Console, RenderableType
 from rich.traceback import Traceback
 
-<<<<<<< HEAD
-from inspect_ai._util.constants import PKG_NAME
-=======
 from inspect_ai._util.constants import CONSOLE_DISPLAY_WIDTH, PKG_NAME
->>>>>>> 601e1d70
 from inspect_ai._util.error import EvalError, exception_message
 from inspect_ai.model import (
     ChatMessage,
@@ -398,10 +394,7 @@
         traceback=exc_traceback,
         suppress=[click, asyncio, tenacity, sys.modules[PKG_NAME]],
         show_locals=False,
-<<<<<<< HEAD
-=======
         width=CONSOLE_DISPLAY_WIDTH,
->>>>>>> 601e1d70
     )
     return rich_tb
 
